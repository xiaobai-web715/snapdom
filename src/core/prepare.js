/**
 * Prepares a deep clone of an element, inlining pseudo-elements and generating CSS classes.
 * @module prepare
 */

import { generateCSSClasses} from '../utils/cssTools.js';
import { stripTranslate} from '../utils/helpers.js';
import { deepClone } from './clone.js';
import { inlinePseudoElements } from '../modules/pseudo.js';
import { inlineExternalDef } from '../modules/svgDefs.js';

/**
 * Prepares a clone of an element for capture, inlining pseudo-elements and generating CSS classes.
 *
 * @param {Element} element - Element to clone
 * @param {boolean} [compress=false] - Whether to compress style keys
 * @param {boolean} [embedFonts=false] - Whether to embed custom fonts
 * @param {Object} [options={}] - Capture options
 * @param {string[]} [options.exclude] - CSS selectors for elements to exclude
 * @param {Function} [options.filter] - Custom filter function
 * @returns {Promise<Object>} Object containing the clone, generated CSS, and style cache
 */

<<<<<<< HEAD
export async function prepareClone(element, compress = false, embedFonts = false, options = {}) {
  const styleMap = new Map();
  const styleCache = new WeakMap();
  const nodeMap = new Map();
=======
export async function prepareClone(element, compress = false, embedFonts = false, useProxy = '') {
  const styleMap = /* @__PURE__ */ new Map();
  const styleCache = /* @__PURE__ */ new WeakMap();
  const nodeMap = /* @__PURE__ */ new Map();
>>>>>>> beb32f33
  let clone;
  try {
    clone = deepClone(element, styleMap, styleCache, nodeMap, compress, options, element);
  } catch (e) {
    console.warn("deepClone failed:", e);
    throw e;
  }
  try {
    await inlinePseudoElements(element, clone, styleMap, styleCache, compress, embedFonts, useProxy);
  } catch (e) {
    console.warn("inlinePseudoElements failed:", e);
  }
  try {
    inlineExternalDef(clone);
  } catch (e) {
    console.warn("inlineExternalDef failed:", e);
  }
  let classCSS = "";
  if (compress) {
    const keyToClass = generateCSSClasses(styleMap);
    classCSS = Array.from(keyToClass.entries()).map(([key, className]) => `.${className}{${key}}`).join("");
    for (const [node, key] of styleMap.entries()) {
      if (node.tagName === "STYLE") continue;
      const className = keyToClass.get(key);
      if (className) node.classList.add(className);
      const bgImage = node.style?.backgroundImage;
      node.removeAttribute("style");
      if (bgImage && bgImage !== "none") node.style.backgroundImage = bgImage;
    }
  } else {
    for (const [node, key] of styleMap.entries()) {
      if (node.tagName === "STYLE") continue;
      node.setAttribute("style", key.replace(/;/g, "; "));
    }
  }
  for (const [cloneNode, originalNode] of nodeMap.entries()) {
    const scrollX = originalNode.scrollLeft;
    const scrollY = originalNode.scrollTop;
    const hasScroll = scrollX || scrollY;
    if (hasScroll && cloneNode instanceof HTMLElement) {
      cloneNode.style.overflow = "hidden";
      cloneNode.style.scrollbarWidth = "none";
      cloneNode.style.msOverflowStyle = "none";
      const inner = document.createElement("div");
      inner.style.transform = `translate(${-scrollX}px, ${-scrollY}px)`;
      inner.style.willChange = "transform";
      inner.style.display = "inline-block";
      inner.style.width = "100%";
      while (cloneNode.firstChild) {
        inner.appendChild(cloneNode.firstChild);
      }
      cloneNode.appendChild(inner);
    }
  }
  if (element === nodeMap.get(clone)) {
    const computed = styleCache.get(element) || window.getComputedStyle(element);
    styleCache.set(element, computed);
    const transform = stripTranslate(computed.transform);
    clone.style.margin = "0";
    clone.style.position = "static";
    clone.style.top = "auto";
    clone.style.left = "auto";
    clone.style.right = "auto";
    clone.style.bottom = "auto";
    clone.style.zIndex = "auto";
    clone.style.float = "none";
    clone.style.clear = "none";
    clone.style.transform = transform || "";
  }
  for (const [cloneNode, originalNode] of nodeMap.entries()) {
    if (originalNode.tagName === "PRE") {
      cloneNode.style.marginTop = "0";
      cloneNode.style.marginBlockStart = "0";
    }
  }
  return { clone, classCSS, styleCache };
}<|MERGE_RESOLUTION|>--- conflicted
+++ resolved
@@ -21,17 +21,11 @@
  * @returns {Promise<Object>} Object containing the clone, generated CSS, and style cache
  */
 
-<<<<<<< HEAD
 export async function prepareClone(element, compress = false, embedFonts = false, options = {}) {
   const styleMap = new Map();
   const styleCache = new WeakMap();
   const nodeMap = new Map();
-=======
-export async function prepareClone(element, compress = false, embedFonts = false, useProxy = '') {
-  const styleMap = /* @__PURE__ */ new Map();
-  const styleCache = /* @__PURE__ */ new WeakMap();
-  const nodeMap = /* @__PURE__ */ new Map();
->>>>>>> beb32f33
+
   let clone;
   try {
     clone = deepClone(element, styleMap, styleCache, nodeMap, compress, options, element);
@@ -40,7 +34,7 @@
     throw e;
   }
   try {
-    await inlinePseudoElements(element, clone, styleMap, styleCache, compress, embedFonts, useProxy);
+    await inlinePseudoElements(element, clone, styleMap, styleCache, compress, embedFonts, options.useProxy);
   } catch (e) {
     console.warn("inlinePseudoElements failed:", e);
   }
